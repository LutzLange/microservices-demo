--- conflicted
+++ resolved
@@ -65,13 +65,10 @@
             value: "checkoutservice:5050"
           - name: AD_SERVICE_ADDR
             value: "adservice:9555"
-<<<<<<< HEAD
           - name: NEW_RELIC_LICENSE_KEY
             value: "eu01xxa7dbff94bb896a84902bc1224e23e8NRAL"
-=======
           - name: ENV_PLATFORM
             value: "gcp"
->>>>>>> 3ce6826e
           # - name: DISABLE_TRACING
           #   value: "1"
           # - name: DISABLE_PROFILER
